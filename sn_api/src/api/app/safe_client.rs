--- conflicted
+++ resolved
@@ -15,22 +15,12 @@
 use crate::{Error, Result};
 
 use log::{debug, info, warn};
-<<<<<<< HEAD
-
-use sn_client::{Client, ClientError as SafeClientError};
+
 use sn_data_types::{
     Blob, BlobAddress, ClientFullId, Error as SafeNdError, Map, MapAction, MapAddress,
     MapEntryActions, MapPermissionSet, MapSeqEntryActions, MapSeqValue, MapValue, Money,
     PublicBlob, PublicKey as SafeNdPublicKey, SeqMap, SequenceAddress, SequenceIndex,
     SequencePrivatePermissions, SequencePublicPermissions, SequenceUser,
-=======
-use safe_app::App;
-use safe_nd::{
-    ClientFullId, Coins, Error as SafeNdError, IDataAddress, MDataAction, MDataPermissionSet,
-    MDataSeqEntryActions, MDataSeqValue, PublicKey as SafeNdPublicKey, SDataAddress, SDataIndex,
-    SDataPrivUserPermissions, SDataPubUserPermissions, SDataUser, SeqMutableData, Transaction,
-    TransactionId,
->>>>>>> 5f8d61cf
 };
 use sn_client::{
     client::test_create_balance, immutable_data, Client, ClientError as SafeClientError,
@@ -56,31 +46,7 @@
         }
     }
 
-<<<<<<< HEAD
     // }
-=======
-    async fn mutate_seq_mdata_entries(
-        &self,
-        name: XorName,
-        tag: u64,
-        entry_actions: MDataSeqEntryActions,
-        error_msg: &str,
-    ) -> Result<()> {
-        let client = &self.get_safe_app()?.client;
-        let message = error_msg.to_string();
-        client
-            .mutate_seq_mdata_entries(name, tag, entry_actions)
-            .await
-            .map_err(|err| {
-                if let SafeClientError::DataError(SafeNdError::InvalidEntryActions(_)) = err {
-                    Error::EntryExists(format!("{}: {}", message, err))
-                } else {
-                    Error::NetDataError(format!("{}: {}", message, err))
-                }
-            })
-    }
-}
->>>>>>> 5f8d61cf
 
     // #[async_trait]
     // impl SafeApp for SafeAppClient {
@@ -170,17 +136,7 @@
         let coins = temp_client
             .get_balance()
             .await
-<<<<<<< HEAD
             .map_err(|e| Error::NetDataError(format!("Failed to retrieve balance: {:?}", e)))?;
-=======
-            .map_err(|err| {
-                if let SafeClientError::DataError(SafeNdError::InsufficientBalance) = err {
-                    Error::NotEnoughBalance(amount.to_string())
-                } else {
-                    Error::NetDataError(format!("Failed to create a SafeKey: {:?}", err))
-                }
-            })?;
->>>>>>> 5f8d61cf
 
         Ok(coins)
     }
@@ -198,7 +154,6 @@
         &mut self,
         from_sk: Option<SecretKey>,
         to_xorname: XorName,
-<<<<<<< HEAD
         // tx_id: TransferId,
         amount: Money,
     ) -> Result<()> {
@@ -206,26 +161,6 @@
             Some(sk) => Client::new(Some(sk)).await?,
             None => self.get_safe_client()?,
         };
-=======
-        tx_id: TransactionId,
-        amount: Coins,
-    ) -> Result<Transaction> {
-        let client = &self.get_safe_app()?.client;
-        let from_fullid = from_sk.map(ClientFullId::from);
-        let tx = client
-            .transfer_coins(from_fullid.as_ref(), to_xorname, amount, Some(tx_id))
-            .await
-            .map_err(|err| match err {
-                SafeClientError::DataError(SafeNdError::ExcessiveValue)
-                | SafeClientError::DataError(SafeNdError::InsufficientBalance) => {
-                    Error::NotEnoughBalance(amount.to_string())
-                }
-                SafeClientError::DataError(SafeNdError::InvalidOperation) => {
-                    Error::InvalidAmount(amount.to_string())
-                }
-                other => Error::NetDataError(format!("Failed to transfer coins: {:?}", other)),
-            })?;
->>>>>>> 5f8d61cf
 
         unimplemented!();
 
